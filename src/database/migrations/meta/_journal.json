--- conflicted
+++ resolved
@@ -172,13 +172,8 @@
     {
       "idx": 24,
       "version": "7",
-<<<<<<< HEAD
-      "when": 1749143161566,
-      "tag": "0024_slimy_blob",
-=======
       "when": 1749301573666,
       "tag": "0024_add_rbac_tables",
->>>>>>> 0725f944
       "breakpoints": true
     }
   ],
